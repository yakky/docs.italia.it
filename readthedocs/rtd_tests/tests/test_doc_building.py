--- conflicted
+++ resolved
@@ -841,7 +841,6 @@
             u'Command killed due to excessive memory consumption\n')
 
 
-<<<<<<< HEAD
 class TestPythonEnvironment(TestCase):
 
     def setUp(self):
@@ -1076,10 +1075,7 @@
         self.build_env_mock.run.assert_not_called()
 
 
-class TestAutoWipeEnvironment(TestCase):
-=======
 class AutoWipeEnvironmentBase(object):
->>>>>>> c5d102a4
     fixtures = ['test_data']
     build_env_class = None
 
