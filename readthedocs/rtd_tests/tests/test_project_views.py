--- conflicted
+++ resolved
@@ -343,27 +343,15 @@
     def test_project_relation(self):
         """Class using project relation mixin class"""
 
-<<<<<<< HEAD
-        class FoobarView(ProjectRelationMixin):
-=======
         class FoobarView(ProjectRelationMixin, ContextMixin):
->>>>>>> 512654e3
             model = Domain
 
             def get_project_queryset(self):
                 # Don't test this as a view with a request.user
                 return Project.objects.all()
 
-<<<<<<< HEAD
-
-=======
->>>>>>> 512654e3
         view = FoobarView()
         view.kwargs = {'project_slug': 'kong'}
         self.assertEqual(view.get_project(), self.project)
         self.assertEqual(view.get_queryset().first(), self.domain)
-<<<<<<< HEAD
-        self.assertEqual(view.get_context_data(), {'project': self.project})
-=======
-        self.assertEqual(view.get_context_data()['project'], self.project)
->>>>>>> 512654e3
+        self.assertEqual(view.get_context_data()['project'], self.project)