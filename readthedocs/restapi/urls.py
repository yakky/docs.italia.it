--- conflicted
+++ resolved
@@ -1,8 +1,7 @@
-<<<<<<< HEAD
+"""Define routes between URL paths and views/endpoints."""
+
 from __future__ import absolute_import
-=======
-"""Define routes between URL paths and views/endpoints."""
->>>>>>> 0ab73a39
+
 from django.conf.urls import url, include
 
 from rest_framework import routers
