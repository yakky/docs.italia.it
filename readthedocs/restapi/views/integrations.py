--- conflicted
+++ resolved
@@ -1,9 +1,7 @@
-<<<<<<< HEAD
+"""Endpoints integrating with Github, Bitbucket, and other webhooks."""
+
 from __future__ import absolute_import
 from builtins import object
-=======
-"""Endpoints integrating with Github, Bitbucket, and other webhooks."""
->>>>>>> 0ab73a39
 import json
 import logging
 
