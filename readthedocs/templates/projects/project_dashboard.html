{% extends "dashboard/base_dashboard.html" %}
{% load i18n %}

{% block title %}Project Dashboard{% endblock %}

{% block nav-dashboard %}class="active"{% endblock %}

{% block dash-nav-projects %}active{% endblock %}

{% block content %}

          <!-- BEGIN your projects list -->
          {% if project_list %}
          <div class="module">
            <div class="module-wrapper">

              <div class="module-header">
                <h3>{% trans "My Projects" %}</h3>
              </div>

              <div class="module-list">
                <div class="module-list-wrapper">

                  <ul>
                    {% for project in project_list %}
                      <li class="module-item col-span">
                        <a href="{% url projects_manage project.slug %}">{{ project.name }}</a>
                        <ul class="module-item-menu">
                          {% if not project.is_imported %}
                            <li><a href="{% url projects_manage project.slug %}">{% trans "Manage Files" %}</a></li>
                          {% endif %}
                          {% if project.has_versions %}
                            <li><a href="{% url projects_versions project.slug %}" rel="nofollow,noindex">{% trans "Versions" %}</a></li>
                        {% endif %}
                          {% if project.has_aliases %}
                            <li><a href="{% url projects_alias_list project.slug %}" rel="nofollow,noindex">{% trans "Aliases" %}</a></li>
                        {% endif %}
<<<<<<< HEAD
                          <li><a href="{% url projects_edit project.slug %}">{% trans "Edit" %}</a></li>
                          <li><a href="{{ project.get_docs_url }}">{% trans "View Docs" %}</a></li>
=======
                       
                            {% comment %}
                          <li><a href="{% url projects_subprojects project.slug %}">Subprojects</a></li>
                            {% endcomment %}

                          <li><a href="{% url projects_edit project.slug %}">Edit</a></li>
                          <li><a href="{{ project.get_docs_url }}">View Docs</a></li>
>>>>>>> 20f5838b
                        </ul>
                      </li>
                    {% endfor %}
                  </ul>

                </div>
              </div>

            </div>
          </div>
          {% else %}
<<<<<<< HEAD
          <p class="empty">{% trans "You don't have any projects.  You can" %} <a href="{% url projects_create %}">{% trans "create new docs" %}</a> {% trans "on the site, or" %} <a href="{% url projects_import %}">{% trans "import docs" %}</a> {% trans "from a public repo" %}. <br>
           {% trans "Check out the" %} <a href="http://readthedocs.org/docs/read-the-docs/latest/getting_started.html">{% trans "Getting Started" %}</a> {% trans "documentation for information about how to get going" %}.</p>
=======
          <p class="empty">You don't have any projects.  You should <a href="{% url projects_import %}">create new docs</a> on the site.<br>
           Check out the <a href="http://readthedocs.org/docs/read-the-docs/latest/getting_started.html">Getting Started</a> documentation for information about how to get going.</p>
>>>>>>> 20f5838b
          {% endif %}
          <!-- END your projects list -->

          {% comment %}
          {% if bookmark_list %}
          <!-- BEGIN marks list -->
          <div class="module">
            <div class="module-wrapper">
              <div class="module-header">
                <h3>{% trans "Recently Bookmarked Docs" %} <span class="small_head"><a href="{% url user_bookmarks %}">{% trans "(All My Bookmarks)" %}</a></span></h3>
              </div>

              <div class="module-list">
                <div class="module-list-wrapper">
                  <ul>
                    {% include "core/bookmark_list_detailed.html" %}
                  </ul>
                </div>
              </div>

            </div>
          </div>
          <!-- END marks list -->
          {% endif %}
          {% endcomment %}


{% endblock %}<|MERGE_RESOLUTION|>--- conflicted
+++ resolved
@@ -35,18 +35,13 @@
                           {% if project.has_aliases %}
                             <li><a href="{% url projects_alias_list project.slug %}" rel="nofollow,noindex">{% trans "Aliases" %}</a></li>
                         {% endif %}
-<<<<<<< HEAD
+                       
+                            {% comment %}
+                          <li><a href="{% url projects_subprojects project.slug %}">{% trans "Subprojects" %}</a></li>
+                            {% endcomment %}
+
                           <li><a href="{% url projects_edit project.slug %}">{% trans "Edit" %}</a></li>
                           <li><a href="{{ project.get_docs_url }}">{% trans "View Docs" %}</a></li>
-=======
-                       
-                            {% comment %}
-                          <li><a href="{% url projects_subprojects project.slug %}">Subprojects</a></li>
-                            {% endcomment %}
-
-                          <li><a href="{% url projects_edit project.slug %}">Edit</a></li>
-                          <li><a href="{{ project.get_docs_url }}">View Docs</a></li>
->>>>>>> 20f5838b
                         </ul>
                       </li>
                     {% endfor %}
@@ -58,13 +53,8 @@
             </div>
           </div>
           {% else %}
-<<<<<<< HEAD
-          <p class="empty">{% trans "You don't have any projects.  You can" %} <a href="{% url projects_create %}">{% trans "create new docs" %}</a> {% trans "on the site, or" %} <a href="{% url projects_import %}">{% trans "import docs" %}</a> {% trans "from a public repo" %}. <br>
+          <p class="empty">{% trans "You don't have any projects.  You should" %} <a href="{% url projects_import %}">{% trans "create new docs" %}</a> {% trans "on the site" %}.<br>
            {% trans "Check out the" %} <a href="http://readthedocs.org/docs/read-the-docs/latest/getting_started.html">{% trans "Getting Started" %}</a> {% trans "documentation for information about how to get going" %}.</p>
-=======
-          <p class="empty">You don't have any projects.  You should <a href="{% url projects_import %}">create new docs</a> on the site.<br>
-           Check out the <a href="http://readthedocs.org/docs/read-the-docs/latest/getting_started.html">Getting Started</a> documentation for information about how to get going.</p>
->>>>>>> 20f5838b
           {% endif %}
           <!-- END your projects list -->
 
