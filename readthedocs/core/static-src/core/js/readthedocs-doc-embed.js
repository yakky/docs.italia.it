var sponsorship = require('./sponsorship'),
    doc = require('./doc');

$(document).ready(function () {

    var build = new doc.Build(READTHEDOCS_DATA);

    get_data = {
        project: READTHEDOCS_DATA['project'],
        version: READTHEDOCS_DATA['version'],
        page: READTHEDOCS_DATA['page'],
        theme: READTHEDOCS_DATA['theme'],
        format: "jsonp",
    };


    // Crappy heuristic, but people change the theme name on us.
    // So we have to do some duck typing.
    if ("docroot" in READTHEDOCS_DATA) {
      get_data['docroot'] = READTHEDOCS_DATA['docroot'];
    }

    if ("source_suffix" in READTHEDOCS_DATA) {
      get_data['source_suffix'] = READTHEDOCS_DATA['source_suffix'];
    }

    var API_HOST = READTHEDOCS_DATA['api_host'];
    if (API_HOST === undefined) {
      API_HOST = 'https://readthedocs.org';
    }

    if (window.location.pathname.indexOf('/projects/') === 0) {
      get_data['subproject'] = true;
    }

    // Theme popout code
    $.ajax({
      url: API_HOST + "/api/v2/footer_html/",
      crossDomain: true,
      xhrFields: {
        withCredentials: true,
      },
      dataType: "jsonp",
      data: get_data,
      success: function (data) {
            // If the theme looks like ours, update the existing badge
            // otherwise throw a a full one into the page.
            if (build.is_rtd_theme()) {
              $("div.rst-other-versions").html(data['html']);
            } else {
              $("body").append(data['html']);
            }

            if (!data['version_active']) {
                $('.rst-current-version').addClass('rst-out-of-date');
            } else if (!data['version_supported']) {
                //$('.rst-current-version').addClass('rst-active-old-version')
            }

            // using jQuery
            function getCookie(name) {
                var cookieValue = null;
                if (document.cookie && document.cookie !== '') {
                    var cookies = document.cookie.split(';');
                    for (var i = 0; i < cookies.length; i++) {
                        var cookie = jQuery.trim(cookies[i]);
                        // Does this cookie string begin with the name we want?
                        if (cookie.substring(0, name.length + 1) == (name + '=')) {
                            cookieValue = decodeURIComponent(cookie.substring(name.length + 1));
                            break;
                        }
                    }
                }
                return cookieValue;
            }

              function csrfSafeMethod(method) {
                  // these HTTP methods do not require CSRF protection
                  return (/^(GET|HEAD|OPTIONS|TRACE)$/.test(method));
              }
              $.ajaxSetup({
                  beforeSend: function(xhr, settings) {
                      if (!csrfSafeMethod(settings.type)) {
                          xhr.setRequestHeader("X-CSRFToken", $('a.bookmark[token]').attr('token'));
                      }
                  }
              });

            // Bookmark Handling
            data = {
                project: READTHEDOCS_DATA['project'],
                version: READTHEDOCS_DATA['version'],
                page: READTHEDOCS_DATA['page'],
                url: document.location.origin + document.location.pathname
            };

            // ask the server if a bookmark exists for this page so we can show the proper icon
            $.ajax({
                    type: 'POST',
                    url: API_HOST + "/bookmarks/exists/",
                    crossDomain: true,
                    xhrFields: {
                      withCredentials: true,
                    },
                    data: JSON.stringify(data),
                    success: function (data) {
                      $(".bookmark-active").show();
                    },
                    error: function(data) {
                      $(".bookmark-inactive").show();
                    },
                    dataType: 'json'
            });

            $(".bookmark-icon").on('click', function (event) {
              var bookmarked = $('.bookmark-active').is(':visible');
              $('div.bookmark-active').toggle();
              $('div.bookmark-inactive').toggle();

              if (bookmarked) {
                  $.ajax({
                    type: "POST",
                    crossDomain: true,
                    xhrFields: {
                      withCredentials: true,
                    },
                    url: API_HOST + "/bookmarks/remove/",
                    data: JSON.stringify(data),
                    });
                  //$(".bookmark-added-msg").hide();
              } else {
                  $.ajax({
                    type: "POST",
                    crossDomain: true,
                    xhrFields: {
                      withCredentials: true,
                    },
                    url: API_HOST + "/bookmarks/add/",
                    data: JSON.stringify(data),
                    });
                    //$(".bookmark-added-msg").html("<p><a href='/bookmarks'>Bookmark</a> added</p>");
                    //$(".bookmark-added-msg").show();
              }
            });
      },
      error: function () {
          console.log('Error loading Read the Docs footer');
      }
    });


    /// Read the Docs Sphinx theme code
    if (!("builder" in READTHEDOCS_DATA) || "builder" in READTHEDOCS_DATA && READTHEDOCS_DATA["builder"] != "mkdocs") {
      // Shift nav in mobile when clicking the menu.
      $(document).on('click', "[data-toggle='wy-nav-top']", function() {
        $("[data-toggle='wy-nav-shift']").toggleClass("shift");
        $("[data-toggle='rst-versions']").toggleClass("shift");
      });
      // Close menu when you click a link.
      $(document).on('click', ".wy-menu-vertical .current ul li a", function() {
        $("[data-toggle='wy-nav-shift']").removeClass("shift");
        $("[data-toggle='rst-versions']").toggleClass("shift");
      });
      $(document).on('click', "[data-toggle='rst-current-version']", function() {
        $("[data-toggle='rst-versions']").toggleClass("shift-up");
      });
      // Make tables responsive
      $("table.docutils:not(.field-list)").wrap("<div class='wy-table-responsive'></div>");

      // Promos
      // TODO don't hardcode this promo and remove the util function to hide the
      // ad
      var promo = null;
      if (build.is_rtd_theme() && build.show_promo()) {
          var promo = sponsorship.Promo.from_variants([
              {
                  id: 'wtdna2015-v1',
                  text: 'Come join us at Write the Docs, a community conference about documentation.',
                  link: 'http://writethedocs.org/conf/na/2015/'
              }
              //'Enjoy reading the docs? Join fellow developers and tech writers at Write the Docs!',
              //'Love docs as much as we do? Come join the community at the Write The Docs conference',
              //'Tickets are now on sale for Write the Docs, a community conference about documentation!',
          ]);
          promo.display();
      }

      window.SphinxRtdTheme = (function (jquery) {
          var stickyNav = (function () {
              var navBar,
                  win,
                  stickyNavCssClass = 'stickynav',
                  applyStickNav = function () {
                      if (navBar.height() <= win.height()) {
                          navBar.addClass(stickyNavCssClass);
                      } else {
                          navBar.removeClass(stickyNavCssClass);
                      }
<<<<<<< HEAD
                      promo.waypoint.refresh();
=======
                      if (promo) {
                          promo.waypoint.refresh();
                      }
>>>>>>> 4937ebc4
                  },
                  enable = function () {
                      init();
                      applyStickNav();
                      win.on('resize', applyStickNav);
                  },
                  init = function () {
                      navBar = jquery('nav.wy-nav-side:first');
                      win    = jquery(window);
                  };
              jquery(init);
              return {
                  enable : enable
              };
          }());
          return {
              StickyNav : stickyNav
          };
      }($));
    }


    // Add Grok the Docs Client
    $.ajax({
        url: "https://api.grokthedocs.com/static/javascript/bundle-client.js",
        crossDomain: true,
        dataType: "script",
    });


    /// Out of date message

      var versionURL = [API_HOST + "/api/v1/version/", READTHEDOCS_DATA['project'],
                        "/highest/", READTHEDOCS_DATA['version'], "/?callback=?"].join("");

      $.getJSON(versionURL, onData);

      function onData (data) {
        if (data.is_highest) {
          return;
        }

        var currentURL = window.location.pathname.replace(READTHEDOCS_DATA['version'], data.slug),
            warning = $('<div class="admonition warning"> <p class="first \
                         admonition-title">Note</p> <p class="last"> \
                         You are not using the most up to date version \
                         of the library. <a href="#"></a> is the newest version.</p>\
                         </div>');

        warning
          .find('a')
          .attr('href', currentURL)
          .text(data.version);

        body = $("div.body");
        if (!body.length) {
          body = $("div.document");
        }
        body.prepend(warning);
      }


    // Override MkDocs styles
    if ("builder" in READTHEDOCS_DATA && READTHEDOCS_DATA["builder"] == "mkdocs") {
      $('<input>').attr({
          type: 'hidden',
          name: 'project',
          value: READTHEDOCS_DATA["project"]
      }).appendTo('#rtd-search-form');
      $('<input>').attr({
          type: 'hidden',
          name: 'version',
          value: READTHEDOCS_DATA["version"]
      }).appendTo('#rtd-search-form');
      $('<input>').attr({
          type: 'hidden',
          name: 'type',
          value: 'file'
      }).appendTo('#rtd-search-form');

      $("#rtd-search-form").prop("action", API_HOST + "/elasticsearch/");

      // Apply stickynav to mkdocs builds
      var nav_bar = $('nav.wy-nav-side:first'),
          win = $(window),
          sticky_nav_class = 'stickynav',
          apply_stickynav = function () {
              if (nav_bar.height() <= win.height()) {
                  nav_bar.addClass(sticky_nav_class);
              } else {
                  nav_bar.removeClass(sticky_nav_class);
              }
          };
      win.on('resize', apply_stickynav);
      apply_stickynav();
    }


    /// Search
    /// Here be dragons, this is beta quality code. Beware.

    if (build.is_rtd_theme()) {
      searchLanding();
    }

    $(document).on({
      mouseenter: function(ev) {
          var tooltip = $(ev.target).next();
          tooltip.show();
      },
      mouseleave: function(ev) {
          var tooltip = $(ev.target).next();
          tooltip.hide();
      }
    }, '.result-count');

    $(document).on('submit', '#rtd-search-form', function (ev) {
      //ev.preventDefault();
      clearSearch();
      var query = $("#rtd-search-form input[name='q']").val();
      getSearch(query, true);
    });

    $(document).on('click', '.search-result', function (ev) {
      ev.preventDefault();
      //console.log(ev.target)
      html = $(ev.target).next().html();
      displayContent(html);
    });

    function searchLanding() {
      // Highlight based on highlight GET arg
      var params = $.getQueryParameters();
      var query = (params.q) ? params.q[0].split(/\s+/) : [];
      var clear = true;
      /* Don't "search" on highlight phrases
      if (!query.length) {
        // Only clear on q
        clear = false
        var query = (params.highlight) ? params.highlight[0].split(/\s+/) : [];
      }
      */
      if (query.length) {
        query = query.join(" ");
        console.log("Searching based on GET arg for: " + query);
        $("#rtd-search-form input[name='q']").val(query);
        getSearch(query, clear);
      }
    }

    function getSearch(query, clear) {
      var get_data = {
        project: READTHEDOCS_DATA['project'],
        version: READTHEDOCS_DATA['version'],
        format: "jsonp",
        q: query
      };

      // Search results
      $.ajax({
        url: API_HOST + "/api/v2/search/section/",
        crossDomain: true,
        xhrFields: {
          withCredentials: true,
        },
        dataType: "jsonp",
        data: get_data,
        success: function (data) {
          clearSearch(clear);
          hits = data.results.hits.hits;
          if (!hits.length) {
            resetState();
          } else {
            displaySearch(hits, query);
          }
        },
        error: function () {
            console.log('Error searching');
        }
      });
    }

    function displayContent(html) {
        var content = $('.rst-content');
        content.html(html);
    }

    function displaySearch(hits, query) {
      FIRSTRUN = {};
      current = $(".toctree-l1.current > a");
      for (var index in hits) {
        var hit = hits[index];
        var path = hit.fields.path;
        var pageId = hit.fields.page_id;
        var title = hit.fields.title;
        var content = hit.fields.content;
        var highlight = hit.highlight.content;
        var score = hit._score;

        var li = $(".toctree-l1 > a[href^='" + path + "']");

        /*
        // This doesn't work :)
        if (!li.length && $(current.next().children()[0]).text() == title) {
            li = current
            console.log("Current page: " + title)
        } else {
          console.log("Not: " + title)
        }
        */

        var ul = li.next();

        console.log(path);

        // Display content for first result
        if (index === 0) {
          // Don't display content for now, so we show sphinx results
          //displayContent(content)
        }

        // Clear out subheading with result content
        if (!FIRSTRUN[path]) {
          li.show();
          li.attr("href", li.attr('href') + "?highlight=" + query);
          li.parent().addClass("current");
          li.append("<i style='position:absolute;right:30px;top:6px;' class='fa fa-search result-icon'></i>");
          ul.empty();
          FIRSTRUN[path] = true;
        }

        // Dedupe
        if (!FIRSTRUN[path+title]) {
          ul.append('<li class="toctree-l2">' + '<a class="reference internal search-result" pageId="' + pageId + '">' + title + '</a>' + '<span style="display: none;" class="data">' + content + '</span>' + '</li>');
          if (score > 1) {
            $(".toctree-l2 ");
            inserted = $('.toctree-l2 > [pageId="' + pageId + '"]');
            inserted.append("<i style='position:absolute;right:30px;top:6px;' class='fa fa-fire'></i>");
          }
          FIRSTRUN[path+title] = true;
        }
      }
      // Hide non-showing bits
      $.each($(".toctree-l1 > a"), function (index, el) {
          hide = true;
          if ($(el).attr('href') === "") {
              // Current page
              hide = false;
          }
          for (var key in FIRSTRUN) {
              if ($(el).attr('href').indexOf(key) === 0) {
                hide = false;
              }
          }
          if (hide) {
            $(el).hide();
          }

      });

    }

    function resetState() {
      $.each($(".toctree-l1 > a"), function (index, el) {
        var el = $(el);
        el.show();
        el.parent().show();
      });

    }
    function clearSearch(empty) {
      $('.result-icon').remove();
      $.each($(".toctree-l1 > a"), function (index, el) {
        var el = $(el);
        if (empty) {
          el.parent().removeClass('current');
          el.next().empty();
        }
      });
    }
});<|MERGE_RESOLUTION|>--- conflicted
+++ resolved
@@ -196,13 +196,9 @@
                       } else {
                           navBar.removeClass(stickyNavCssClass);
                       }
-<<<<<<< HEAD
-                      promo.waypoint.refresh();
-=======
                       if (promo) {
                           promo.waypoint.refresh();
                       }
->>>>>>> 4937ebc4
                   },
                   enable = function () {
                       init();
