# -*- coding: utf-8 -*-
# pylint: disable=missing-docstring

import getpass
import os

from celery.schedules import crontab

from readthedocs.core.settings import Settings


try:
    import readthedocsext  # noqa
    ext = True
except ImportError:
    ext = False


_ = gettext = lambda s: s


class CommunityBaseSettings(Settings):

    """Community base settings, don't use this directly."""

    # Django settings
    SITE_ID = 1
    ROOT_URLCONF = 'readthedocs.urls'
    SUBDOMAIN_URLCONF = 'readthedocs.core.urls.subdomain'
    SINGLE_VERSION_URLCONF = 'readthedocs.core.urls.single_version'
    LOGIN_REDIRECT_URL = '/dashboard/'
    FORCE_WWW = False
    SECRET_KEY = 'replace-this-please'  # noqa
    ATOMIC_REQUESTS = True

    # Debug settings
    DEBUG = True

    # Domains and URLs
    PRODUCTION_DOMAIN = 'readthedocs.org'
    PUBLIC_DOMAIN = None
    PUBLIC_DOMAIN_USES_HTTPS = False
    USE_SUBDOMAIN = False
    PUBLIC_API_URL = 'https://{}'.format(PRODUCTION_DOMAIN)

    # Doc Builder Backends
    MKDOCS_BACKEND = 'readthedocs.doc_builder.backends.mkdocs'
    SPHINX_BACKEND = 'readthedocs.doc_builder.backends.sphinx'

    # slumber settings
    SLUMBER_API_HOST = 'https://readthedocs.org'
    SLUMBER_USERNAME = None
    SLUMBER_PASSWORD = None

    # Email
    DEFAULT_FROM_EMAIL = 'no-reply@readthedocs.org'
    SERVER_EMAIL = DEFAULT_FROM_EMAIL
    SUPPORT_EMAIL = None

    # Sessions
    SESSION_COOKIE_DOMAIN = 'readthedocs.org'
    SESSION_COOKIE_HTTPONLY = True
    SESSION_COOKIE_AGE = 30 * 24 * 60 * 60  # 30 days
    SESSION_SAVE_EVERY_REQUEST = True

    # CSRF
    CSRF_COOKIE_HTTPONLY = True
    CSRF_COOKIE_AGE = 30 * 24 * 60 * 60

    # Security & X-Frame-Options Middleware
    # https://docs.djangoproject.com/en/1.11/ref/middleware/#django.middleware.security.SecurityMiddleware
    SECURE_BROWSER_XSS_FILTER = True
    SECURE_CONTENT_TYPE_NOSNIFF = True
    X_FRAME_OPTIONS = 'DENY'

    # Read the Docs
    READ_THE_DOCS_EXTENSIONS = ext
    RTD_LATEST = 'latest'
    RTD_LATEST_VERBOSE_NAME = 'latest'
    RTD_STABLE = 'stable'
    RTD_STABLE_VERBOSE_NAME = 'stable'

    # Database and API hitting settings
    DONT_HIT_API = False
    DONT_HIT_DB = True

    SYNC_USER = getpass.getuser()

    USER_MATURITY_DAYS = 7

    # override classes
    CLASS_OVERRIDES = {}

    # Application classes
    @property
    def INSTALLED_APPS(self):  # noqa
        apps = [
            'django.contrib.auth',
            'django.contrib.admin',
            'django.contrib.contenttypes',
            'django.contrib.sessions',
            'django.contrib.sites',
            'django.contrib.staticfiles',
            'django.contrib.messages',
            'django.contrib.humanize',

            # third party apps
            'dj_pagination',
            'taggit',
            'guardian',
            'django_gravatar',
            'rest_framework',
            'rest_framework.authtoken',
            'corsheaders',
            'textclassifier',
            'annoying',
            'django_extensions',
            'crispy_forms',
            'messages_extends',
            'django_elasticsearch_dsl',
<<<<<<< HEAD
            'polymorphic',
=======
            'django_filters',
>>>>>>> 49995aa7

            # our apps
            'readthedocs.projects',
            'readthedocs.builds',
            'readthedocs.core',
            'readthedocs.doc_builder',
            'readthedocs.oauth',
            'readthedocs.redirects',
            'readthedocs.rtd_tests',
            'readthedocs.api.v2',
            'readthedocs.api.v3',

            'readthedocs.gold',
            'readthedocs.payments',
            'readthedocs.notifications',
            'readthedocs.integrations',
            'readthedocs.analytics',
            'readthedocs.sphinx_domains',
            'readthedocs.search',


            # allauth
            'allauth',
            'allauth.account',
            'allauth.socialaccount',
            'allauth.socialaccount.providers.github',
            'allauth.socialaccount.providers.gitlab',
            'allauth.socialaccount.providers.bitbucket',
            'allauth.socialaccount.providers.bitbucket_oauth2',
        ]
        if ext:
            apps.append('django_countries')
            apps.append('readthedocsext.donate')
            apps.append('readthedocsext.embed')
        return apps

    @property
    def USE_PROMOS(self):  # noqa
        return 'readthedocsext.donate' in self.INSTALLED_APPS

    MIDDLEWARE = (
        'readthedocs.core.middleware.FooterNoSessionMiddleware',
        'django.middleware.locale.LocaleMiddleware',
        'django.middleware.common.CommonMiddleware',
        'django.middleware.security.SecurityMiddleware',
        'django.middleware.csrf.CsrfViewMiddleware',
        'django.middleware.clickjacking.XFrameOptionsMiddleware',
        'django.contrib.auth.middleware.AuthenticationMiddleware',
        'django.contrib.messages.middleware.MessageMiddleware',
        'dj_pagination.middleware.PaginationMiddleware',
        'readthedocs.core.middleware.SubdomainMiddleware',
        'readthedocs.core.middleware.SingleVersionMiddleware',
        'corsheaders.middleware.CorsMiddleware',
    )

    AUTHENTICATION_BACKENDS = (
        # Needed to login by username in Django admin, regardless of `allauth`
        'django.contrib.auth.backends.ModelBackend',
        # `allauth` specific authentication methods, such as login by e-mail
        'allauth.account.auth_backends.AuthenticationBackend',
    )

    AUTH_PASSWORD_VALIDATORS = [
        {
            'NAME': 'django.contrib.auth.password_validation.UserAttributeSimilarityValidator',
        },
        {
            'NAME': 'django.contrib.auth.password_validation.MinimumLengthValidator',
            'OPTIONS': {
                'min_length': 9,
            }
        },
        {
            'NAME': 'django.contrib.auth.password_validation.CommonPasswordValidator',
        },
        {
            'NAME': 'django.contrib.auth.password_validation.NumericPasswordValidator',
        },
    ]

    MESSAGE_STORAGE = 'readthedocs.notifications.storages.FallbackUniqueStorage'

    NOTIFICATION_BACKENDS = [
        'readthedocs.notifications.backends.EmailBackend',
        'readthedocs.notifications.backends.SiteBackend',
    ]

    # Paths
    SITE_ROOT = os.path.dirname(
        os.path.dirname(os.path.dirname(os.path.abspath(__file__))))
    TEMPLATE_ROOT = os.path.join(SITE_ROOT, 'readthedocs', 'templates')
    DOCROOT = os.path.join(SITE_ROOT, 'user_builds')
    UPLOAD_ROOT = os.path.join(SITE_ROOT, 'user_uploads')
    CNAME_ROOT = os.path.join(SITE_ROOT, 'cnames')
    LOGS_ROOT = os.path.join(SITE_ROOT, 'logs')
    PRODUCTION_ROOT = os.path.join(SITE_ROOT, 'prod_artifacts')
    PRODUCTION_MEDIA_ARTIFACTS = os.path.join(PRODUCTION_ROOT, 'media')

    # Assets and media
    STATIC_ROOT = os.path.join(SITE_ROOT, 'static')
    STATIC_URL = '/static/'
    MEDIA_ROOT = os.path.join(SITE_ROOT, 'media/')
    MEDIA_URL = '/media/'
    ADMIN_MEDIA_PREFIX = '/media/admin/'
    STATICFILES_DIRS = [
        os.path.join(SITE_ROOT, 'readthedocs', 'static'),
        os.path.join(SITE_ROOT, 'media'),
    ]
    STATICFILES_FINDERS = [
        'readthedocs.core.static.SelectiveFileSystemFinder',
        'django.contrib.staticfiles.finders.AppDirectoriesFinder',
    ]
    PYTHON_MEDIA = False

    # Optional Django Storage subclass used to write build artifacts to cloud or local storage
    # https://docs.readthedocs.io/en/stable/settings.html#build-media-storage
    RTD_BUILD_MEDIA_STORAGE = None

    TEMPLATES = [
        {
            'BACKEND': 'django.template.backends.django.DjangoTemplates',
            'DIRS': [TEMPLATE_ROOT],
            'OPTIONS': {
                'debug': DEBUG,
                'context_processors': [
                    'django.contrib.auth.context_processors.auth',
                    'django.contrib.messages.context_processors.messages',
                    'django.template.context_processors.debug',
                    'django.template.context_processors.i18n',
                    'django.template.context_processors.media',
                    'django.template.context_processors.request',
                    # Read the Docs processor
                    'readthedocs.core.context_processors.readthedocs_processor',
                ],
                'loaders': [
                    'django.template.loaders.filesystem.Loader',
                    'django.template.loaders.app_directories.Loader',
                ],
            },
        },
    ]

    # Cache
    CACHES = {
        'default': {
            'BACKEND': 'django.core.cache.backends.locmem.LocMemCache',
            'PREFIX': 'docs',
        }
    }
    CACHE_MIDDLEWARE_SECONDS = 60
    GLOBAL_PIP_CACHE = False

    # I18n
    TIME_ZONE = 'UTC'
    USE_TZ = True
    LANGUAGE_CODE = 'en-us'
    LANGUAGES = (
        ('ca', gettext('Catalan')),
        ('en', gettext('English')),
        ('es', gettext('Spanish')),
        ('pt-br', gettext('Brazilian Portuguese')),
        ('nb', gettext('Norwegian Bokmål')),
        ('fr', gettext('French')),
        ('ru', gettext('Russian')),
        ('de', gettext('German')),
        ('gl', gettext('Galician')),
        ('vi', gettext('Vietnamese')),
        ('zh-cn', gettext('Simplified Chinese')),
        ('zh-tw', gettext('Traditional Chinese')),
        ('ja', gettext('Japanese')),
        ('uk', gettext('Ukrainian')),
        ('it', gettext('Italian')),
        ('ko', gettext('Korean')),
    )
    LOCALE_PATHS = [
        os.path.join(SITE_ROOT, 'readthedocs', 'locale'),
    ]
    USE_I18N = True
    USE_L10N = True

    # Celery
    CELERY_APP_NAME = 'readthedocs'
    CELERY_ALWAYS_EAGER = True
    CELERYD_TASK_TIME_LIMIT = 60 * 60  # 60 minutes
    CELERY_SEND_TASK_ERROR_EMAILS = False
    CELERYD_HIJACK_ROOT_LOGGER = False
    # Don't queue a bunch of tasks in the workers
    CELERYD_PREFETCH_MULTIPLIER = 1
    CELERY_CREATE_MISSING_QUEUES = True

    CELERY_DEFAULT_QUEUE = 'celery'
    CELERYBEAT_SCHEDULE = {
        # Ran every hour on minute 30
        'hourly-remove-orphan-symlinks': {
            'task': 'readthedocs.projects.tasks.broadcast_remove_orphan_symlinks',
            'schedule': crontab(minute=30),
            'options': {'queue': 'web'},
        },
        'quarter-finish-inactive-builds': {
            'task': 'readthedocs.projects.tasks.finish_inactive_builds',
            'schedule': crontab(minute='*/15'),
            'options': {'queue': 'web'},
        },
        'every-three-hour-clear-persistent-messages': {
            'task': 'readthedocs.core.tasks.clear_persistent_messages',
            'schedule': crontab(minute=0, hour='*/3'),
            'options': {'queue': 'web'},
        },
    }
    MULTIPLE_APP_SERVERS = [CELERY_DEFAULT_QUEUE]
    MULTIPLE_BUILD_SERVERS = [CELERY_DEFAULT_QUEUE]

    # Sentry
    SENTRY_CELERY_IGNORE_EXPECTED = True

    # Docker
    DOCKER_ENABLE = False
    DOCKER_SOCKET = 'unix:///var/run/docker.sock'
    # This settings has been deprecated in favor of DOCKER_IMAGE_SETTINGS
    DOCKER_BUILD_IMAGES = None
    DOCKER_LIMITS = {'memory': '200m', 'time': 600}
    DOCKER_DEFAULT_IMAGE = 'readthedocs/build'
    DOCKER_VERSION = 'auto'
    DOCKER_DEFAULT_VERSION = 'latest'
    DOCKER_IMAGE = '{}:{}'.format(DOCKER_DEFAULT_IMAGE, DOCKER_DEFAULT_VERSION)
    DOCKER_IMAGE_SETTINGS = {
        'readthedocs/build:1.0': {
            'python': {'supported_versions': [2, 2.7, 3, 3.4]},
        },
        'readthedocs/build:2.0': {
            'python': {'supported_versions': [2, 2.7, 3, 3.5]},
        },
        'readthedocs/build:3.0': {
            'python': {'supported_versions': [2, 2.7, 3, 3.3, 3.4, 3.5, 3.6]},
        },
        'readthedocs/build:4.0': {
            'python': {'supported_versions': [2, 2.7, 3, 3.5, 3.6, 3.7]},
        },
        'readthedocs/build:5.0': {
            'python': {'supported_versions': [2, 2.7, 3, 3.5, 3.6, 3.7, 'pypy3.5']},
        },
    }

    # Alias tagged via ``docker tag`` on the build servers
    DOCKER_IMAGE_SETTINGS.update({
        'readthedocs/build:stable': DOCKER_IMAGE_SETTINGS.get('readthedocs/build:4.0'),
        'readthedocs/build:latest': DOCKER_IMAGE_SETTINGS.get('readthedocs/build:5.0'),
    })

    # All auth
    ACCOUNT_ADAPTER = 'readthedocs.core.adapters.AccountAdapter'
    ACCOUNT_EMAIL_REQUIRED = True
    ACCOUNT_EMAIL_VERIFICATION = 'mandatory'
    ACCOUNT_AUTHENTICATION_METHOD = 'username_email'
    ACCOUNT_ACTIVATION_DAYS = 7
    SOCIALACCOUNT_AUTO_SIGNUP = False
    SOCIALACCOUNT_PROVIDERS = {
        'github': {
            'SCOPE': [
                'user:email',
                'read:org',
                'admin:repo_hook',
                'repo:status',
            ],
        },
        'gitlab': {
            'SCOPE': [
                'api',
                'read_user',
            ],
        },
    }

    # CORS
    CORS_ORIGIN_REGEX_WHITELIST = (
        r'^http://(.+)\.readthedocs\.io$',
        r'^https://(.+)\.readthedocs\.io$',
    )
    # So people can post to their accounts
    CORS_ALLOW_CREDENTIALS = True
    CORS_ALLOW_HEADERS = (
        'x-requested-with',
        'content-type',
        'accept',
        'origin',
        'authorization',
        'x-csrftoken'
    )

    # RTD Settings
    REPO_LOCK_SECONDS = 30
    ALLOW_PRIVATE_REPOS = False
    DEFAULT_PRIVACY_LEVEL = 'public'
    DEFAULT_VERSION_PRIVACY_LEVEL = 'public'
    GROK_API_HOST = 'https://api.grokthedocs.com'
    SERVE_DOCS = ['public']
    ALLOW_ADMIN = True

    # Elasticsearch settings.
    ES_HOSTS = ['127.0.0.1:9200']
    ELASTICSEARCH_DSL = {
        'default': {
            'hosts': '127.0.0.1:9200'
        },
    }
    # Chunk size for elasticsearch reindex celery tasks
    ES_TASK_CHUNK_SIZE = 100

    ES_INDEXES = {
        'domain': {
            'name': 'domain_index',
            'settings': {'number_of_shards': 2,
                         'number_of_replicas': 0
                         }
        },
        'project': {
            'name': 'project_index',
            'settings': {'number_of_shards': 2,
                         'number_of_replicas': 0
                         }
        },
        'page': {
            'name': 'page_index',
            'settings': {
                'number_of_shards': 2,
                'number_of_replicas': 0,
                "index": {
                    "sort.field": ["project", "version"]
                }
            }
        },
    }

    # ANALYZER = 'analysis': {
    #     'analyzer': {
    #         'default_icu': {
    #             'type': 'custom',
    #             'tokenizer': 'icu_tokenizer',
    #             'filter': ['word_delimiter', 'icu_folding', 'icu_normalizer'],
    #         }
    #     }
    # }

    # Disable auto refresh for increasing index performance
    ELASTICSEARCH_DSL_AUTO_REFRESH = False

    ALLOWED_HOSTS = ['*']

    ABSOLUTE_URL_OVERRIDES = {
        'auth.user': lambda o: '/profiles/{}/'.format(o.username)
    }

    INTERNAL_IPS = ('127.0.0.1',)

    # Guardian Settings
    GUARDIAN_RAISE_403 = True

    # Stripe
    STRIPE_SECRET = None
    STRIPE_PUBLISHABLE = None

    # Do Not Track support
    DO_NOT_TRACK_ENABLED = False

    # Misc application settings
    GLOBAL_ANALYTICS_CODE = None
    DASHBOARD_ANALYTICS_CODE = None  # For the dashboard, not docs
    GRAVATAR_DEFAULT_IMAGE = 'https://assets.readthedocs.org/static/images/silhouette.png'  # NOQA
    OAUTH_AVATAR_USER_DEFAULT_URL = GRAVATAR_DEFAULT_IMAGE
    OAUTH_AVATAR_ORG_DEFAULT_URL = GRAVATAR_DEFAULT_IMAGE
    RESTRICTEDSESSIONS_AUTHED_ONLY = True
    RESTRUCTUREDTEXT_FILTER_SETTINGS = {
        'cloak_email_addresses': True,
        'file_insertion_enabled': False,
        'raw_enabled': False,
        'strip_comments': True,
        'doctitle_xform': True,
        'sectsubtitle_xform': True,
        'initial_header_level': 2,
        'report_level': 5,
        'syntax_highlight': 'none',
        'math_output': 'latex',
        'field_name_limit': 50,
    }
    REST_FRAMEWORK = {
        'DEFAULT_FILTER_BACKENDS': ('django_filters.rest_framework.DjangoFilterBackend',),
        'DEFAULT_PAGINATION_CLASS': 'rest_framework.pagination.LimitOffsetPagination',  # NOQA
        'DEFAULT_THROTTLE_RATES': {
            'anon': '5/minute',
            'user': '60/minute',
        },
        'PAGE_SIZE': 10,
    }

    SILENCED_SYSTEM_CHECKS = ['fields.W342', 'guardian.W001']

    # Logging
    LOG_FORMAT = '%(name)s:%(lineno)s[%(process)d]: %(levelname)s %(message)s'
    LOGGING = {
        'version': 1,
        'disable_existing_loggers': True,
        'formatters': {
            'default': {
                'format': LOG_FORMAT,
                'datefmt': '%d/%b/%Y %H:%M:%S',
            },
        },
        'handlers': {
            'console': {
                'level': 'INFO',
                'class': 'logging.StreamHandler',
                'formatter': 'default'
            },
            'debug': {
                'level': 'DEBUG',
                'class': 'logging.handlers.RotatingFileHandler',
                'filename': os.path.join(LOGS_ROOT, 'debug.log'),
                'formatter': 'default',
            },
            'null': {
                'class': 'logging.NullHandler',
            },
        },
        'loggers': {
            '': {  # root logger
                'handlers': ['debug', 'console'],
                # Always send from the root, handlers can filter levels
                'level': 'DEBUG',
            },
            'readthedocs': {
                'handlers': ['debug', 'console'],
                'level': 'DEBUG',
                # Don't double log at the root logger for these.
                'propagate': False,
            },
            'django.security.DisallowedHost': {
                'handlers': ['null'],
                'propagate': False,
            },
        },
    }<|MERGE_RESOLUTION|>--- conflicted
+++ resolved
@@ -118,11 +118,8 @@
             'crispy_forms',
             'messages_extends',
             'django_elasticsearch_dsl',
-<<<<<<< HEAD
+            'django_filters',
             'polymorphic',
-=======
-            'django_filters',
->>>>>>> 49995aa7
 
             # our apps
             'readthedocs.projects',
