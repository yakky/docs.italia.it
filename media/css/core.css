@charset "utf-8";

/* reset */

html, body, div, span, object, iframe, h1, h2, h3, h4, h5, h6, p, blockquote, pre, a, abbr, acronym, address, code, del, dfn, em, img, q, dl, dt, dd, ol, ul, li, fieldset, form, label, legend, table, caption, tbody, tfoot, thead, tr, th, td, article, aside, dialog, figure, footer, header, hgroup, nav, section { margin: 0; padding: 0; border: 0; font-size: 100%; vertical-align: baseline; }
article, aside, dialog, figure, footer, header, hgroup, nav, section { display: block !important; }
table { border-collapse: separate; border-spacing: 0; vertical-align: top; }
caption, th, td { text-align: left; font-weight: normal; }
table, td, th { border-spacing: 0; width: 100%; }
blockquote:before, blockquote:after, q:before, q:after {content:"";}
blockquote, q {quotes:"" "";}
a img {border:none;}
ol,ul{list-style:none}
hr { height: 1px; border: 0; border: none; width: 100%; background: #bfbfbf; color: #bfbfbf; margin: 15px 0; padding: 0; }
*:focus { outline: none; }


/* general layout */

body { position: relative; text-align: center; z-index: 0; background: #fafafa url(../images/body-bg.png) top left repeat; }
.wrapper { position: relative; text-align: left; margin: 0 auto; padding: 0 10px; width: 800px; }

div.wrapper > div.col-major {
    display: block;
    float: left;
    width: 65%;
    margin-right: 20px;
}

div.wrapper > div.col-minor {
    overflow: auto;
}

/* typography */

body { font: 16px/24px "ff-meta-web-pro", "ff-meta-web-pro-1","ff-meta-web-pro-2", Arial, "Helvetica Neue", sans-serif; color: #444; }
h1, h2, h3, h4, h5, h6 { color: #222; font-weight: bold; text-shadow: 0 1px 0 rgba(255, 255, 255, 0.7); }
h1 { font-size: 28px; line-height: 36px; margin-bottom: 40px; }
h2 { font-size: 24px; line-height: 28px; margin-bottom: 10px; }
h3 { font-size: 20px; line-height: 24px; margin-bottom: 10px; }
h4, h5, h6 { font-size: 16px; line-height: 20px; margin-bottom: 10px; }
.aside, .quiet { font-weight: normal; color: #999; }
.error, .errornote, .errorlist li { color: #EB3800; }
.errornote { margin-bottom: 15px; }
.edit,
a { color: #444; }
.edit,
a:hover { color: #111; }
table { margin-bottom: 15px; }
p { margin-bottom: 15px; }
pre { margin: 15px 0; white-space: pre; overflow: auto; }
pre, code, tt { font-family: "inconsolata", "inconsolata-1", "inconsolata-2", 'bitstream vera sans mono', 'andale mono', 'lucida console', monospace; line-height: 20px; }
textarea, input, select { font-family: "inconsolata", "inconsolata-1", "inconsolata-2", 'bitstream vera sans mono', 'andale mono', 'lucida console', monospace; font-size: 16px; line-height: 20px; }


/* tables */

table, td, th { vertical-align: top; border-top: 1px solid #bfbfbf; border-left: 1px solid #bfbfbf; }
td, th { padding: 5px; border-right: 1px solid #bfbfbf; border-bottom: 1px solid #bfbfbf; }
thead { background: #f2f2f2; }


/* forms */
small input[type=text] { font-size:0.8em; padding:2px; }

form p { color: #999; }
form p label { font-weight: normal; }
form p.required label { font-weight: bold; }
textarea, input, button, .button, select { display: block; padding: 5px; color: #444; background-color: #fff; border: 1px solid #BFBFBF; border-radius: 3px; -moz-border-radius: 3px; -webkit-border-radius: 3px; }
textarea, input, .button { box-shadow: 0 1px 0 rgba(0, 0, 0, 0.1), 0 1px 0 rgba(255, 255, 255, 0.5) inset; -moz-box-shadow: 0 1px 0 rgba(0, 0, 0, 0.1), 0 1px 0 rgba(255, 255, 255, 0.5) inset; -webkit-box-shadow: 0 1px 0 rgba(0, 0, 0, 0.1), 0 1px 0 rgba(255, 255, 255, 0.5) inset; }
input[type="text"], input[type="password"] { width: 250px; height: 20px; margin-bottom: 5px; background: #fff; }
input::-webkit-input-placeholder { color: #ccc; }
input:-moz-placeholder { color: #ccc; opacity: 1; }
input::-moz-placeholder { color: #ccc; opacity: 1; }
input:-ms-input-placeholder { color: #ccc; }

input[type="radio"] + span.helptext,
input[type="checkbox"] + span.helptext {
    color: #444;
}

textarea.field-error,
input[type="text"].field-error {
    border: 1px solid red;
}

.navigable select { width: 150px;}
select { display: block; max-height: 300px; width: 250px; margin-bottom: 10px; font: 16/20px "inconsolata", "inconsolata-1", "inconsolata-2", 'bitstream vera sans mono', 'andale mono', 'lucida console', monospace; }
textarea { background: #fff; width: 435px; height: 150px; }
input[type="submit"], input[type="button"], button, .button { font-family: "ff-meta-web-pro", "ff-meta-web-pro-1", "ff-meta-web-pro-2", Arial, "Helvetica Neue", sans-serif; color: #666; font-weight: bold; padding: 8px 15px; border: none; background: #e6e6e6 url(../images/gradient.png) repeat-x bottom left; margin: 30px 5px 20px 0; text-shadow: 0 1px 0 rgba(255, 255, 255, 1); border: 1px solid #bfbfbf; display: block; text-decoration: none; box-shadow: 0 1px 0 rgba(0, 0, 0, 0.1), 0 1px 0 rgba(255, 255, 255, 0.5) inset; -moz-box-shadow: 0 1px 0 rgba(0, 0, 0, 0.1), 0 1px 0 rgba(255, 255, 255, 0.5) inset; -webkit-box-shadow: 0 1px 0 rgba(0, 0, 0, 0.1), 0 1px 0 rgba(255, 255, 255, 0.5) inset; cursor: pointer;}
.button { padding: 6px 10px; float: left; cursor: pointer; }
input[type="submit"]:hover, input[type="button"]:hover, button:hover, .button:hover { background-color: #8ECC4C; color: #fff; text-shadow: 0 1px 1px rgba(0, 0, 0, 0.5); border-color: #6B9939; border-bottom-color: #50732B; }
input[type="submit"]:active, input[type="button"]:active, button:active, .buttonn:active { box-shadow: none; -moz-box-shadow: none; -webkit-box-shadow: none; }
fieldset { border: 1px solid #bfbfbf; padding: 15px; border-radius: 3px; -moz-border-radius: 3px; -webkit-border-radius: 3px; margin-bottom: 15px; }
input[type="hidden"] { display: none; }
input[type="checkbox"], input[type="radio"] { display: inline; }
label { display: block; margin-bottom: 4px; font-weight: bold; color: #444; }

h2 > span.link-help,
h3 > span.link-help,
label > span.link-help {
    color: #999;
    font-size: 16px;
    font-weight: normal;
}

h2 > span.link-help,
h3 > span.link-help {
    float: right;
}

/* content */

#content { padding-top: 50px; }
#content ul { margin-bottom: 20px; }

#content #project_description { margin-bottom: 20px; }
/* Commenting this for now. Want to figure out how to make it look sane with small amounts of text. */
/* #content p { background-color: #eee; } */

/* icons */

i { display: inline-block; padding:0; margin:0; padding-right:6px; position: relative; bottom:-2px; width: 15px; height: 15px; background:no-repeat url(../images/gear.png); }

/* header */

#rtfd-header {
    height: 50px;
    background: url(../images/header-bg.png) bottom left repeat-x #465158;
    text-align: left;
    border-bottom: 1px solid #000;
    position: relative;
    overflow: visible;
}

/* header title */
.rtfd-header-title {
    display: block;
    float: left;
    margin: 0;
    padding: 0;
    height: 50px;
    width: 180px;
}
  .rtfd-header-title h1 { background: url(../images/logo.png) top left no-repeat; position: absolute; top: 0; left: -30px; margin: 0; padding: 0; font-size: 20px; line-height: 20px; color: #fff; text-indent: -9999em; }
  .rtfd-header-title h1 a { display: block; color: #fff; text-decoration: none; height: 50px; width: 200px; }

  /* header search */
  .rtfd-header-search { position: absolute; top: 12px; left: 190px; width: 320px; }
  .rtfd-header-search input { padding: 0 5px; margin: 0; height: 25px; font-size: 14px; float: left; -moz-border-radius: 0; -webkit-border-radius: 0; border: none; }
  .rtfd-header-search input[type="text"] { -moz-border-radius-topleft: 3px; -moz-border-radius-bottomleft: 3px; -webkit-border-top-left-radius: 3px; -webkit-border-bottom-left-radius: 3px; width: 225px; }
  .rtfd-header-search input[type="submit"] { font-family: "ff-meta-web-pro", "ff-meta-web-pro-1", "ff-meta-web-pro-2", Arial, "Helvetica Neue", sans-serif; -moz-border-radius-topright: 3px; -moz-border-radius-bottomright: 3px; -webkit-border-top-right-radius: 3px; -webkit-border-bottom-right-radius: 3px; padding: 0 12px; background: #e6e6e6 url(../images/gradient.png) repeat-x bottom left; font-weight: bold; color: #666; }
  .rtfd-header-search input[type="submit"]:hover { text-shadow: 0 1px 1px rgba(0, 0, 0, 0.5); background-color: #8ECC4C; color: #fff; }

  /* header nav */
  .rtfd-header-nav { position: absolute; top: 0; right: 10px; }
  .rtfd-header-nav ul li { float: left; }
  .rtfd-header-nav ul li a { font-size: 14px; font-weight: bold; display: block; text-decoration: none; padding: 4px 10px; margin: 10px 0 0 10px; color: #fff; text-shadow: 0 1px 0px rgba(0, 0, 0, 0.5); background: #7C8F99 url(../images/gradient-light.png) bottom left repeat-x; border-radius: 3px; -moz-border-radius: 3px; -webkit-border-radius: 3px; box-shadow: 0 2px 2px rgba(0, 0, 0, 0.2); -moz-box-shadow: 0 2px 2px rgba(0, 0, 0, 0.2); -webkit-box-shadow: 0 2px 2px rgba(0, 0, 0, 0.2); }
  .rtfd-header-nav ul li a:hover { background-color: #8CA1AF; box-shadow: 0 1px 0 rgba(0, 0, 0, 0.2); -moz-box-shadow: 0 1px 0 rgba(0, 0, 0, 0.2); -webkit-box-shadow: 0 1px 0 rgba(0, 0, 0, 0.2); }
  .rtfd-header-nav ul li.active a, .header-nav ul li.active a:hover { background-color: #BAC7CF; }

/* User drop down menu */
div.menu-user {
    display: inline-block;
    position: relative;
    float: right;
    line-height: 32px;
}

div.menu-user div.menu-button {
    height: 24px;
    line-height: 24px;
    margin-top: 8px;
}

div.menu-user div.menu-button > a {
    display: block;
    float: left;
    height: 24px;
    padding: 4px 1em 4px 4px;
    line-height: 24px;

    background: #7C8F99 url(../images/gradient-light.png) bottom left repeat-x;
    color: #fff;
    text-decoration: none;
    text-shadow: 0px 1px 1px rgba(0, 0, 0, 0.5);
}

div.menu-user div.menu-button > a img {
    display: block;
    margin-right: .6em;
    float: left;
}

div.menu-user div.menu-button button.menu-drop {
    display: block;
    float: right;
    width: 32px;
    height: 32px;
    margin: 0px;
    padding-left: 8px;
    padding-right: 8px;
    border: none;
    border-left: 1px solid #465158;
    line-height: 16px;
    vertical-align: top;

    background: #7C8F99 url(../images/gradient-light.png) bottom left repeat-x;
    color: #fff;
    text-shadow: 0px 1px 1px rgba(0, 0, 0, 0.5);
    border-radius: 0em .3em .3em 0em;
}

div.menu-user div.menu-dropdown {
    display: block;
    position: absolute;
    min-width: 7em;
    height: 0em;
    right: 0em;
    top: 32px;
    padding: .6em 1em;
    z-index: 100;

    background: #7C8F99 url(../images/gradient-light.png) bottom left repeat-x;
    visibility: hidden;
    opacity: 0;
    transition: visibility 0.05s, opacity 0.05s;
    -webkit-transition: visibility 0.05s, opacity 0.05s;
    -moz-transition: visibility 0.05s, opacity 0.05s;
    -ms-transition: visibility 0.05s, opacity 0.05s;
    -o-transition: visibility 0.05s, opacity 0.05s;

    font-size: 1.1em;
}

div.menu-user div.menu-dropdown ul + ul {
    border-top: 1px solid #465158;
}

div.menu-user div.menu-dropdown li {
    line-height: 1.75em;
    margin: .3em 0em;
}

div.menu-user div.menu-dropdown li a {
    display: block;
    padding: 4px 8px;
    font-size: 15px;
    line-height: 1.5;
    text-decoration: none;
    font-weight: bold;
    text-shadow: 0px 1px 1px rgba(0, 0, 0, 0.5);
    color: #fff;
}

div.menu-user div.menu-dropdown li a:hover {
    background: #465158;
}

div.menu-user div.menu-dropdown.menu-dropped {
    height: auto;
    visibility: visible;
    opacity: 1;
}

/* home */

#home-header { background: url(../images/header-home-bg.png) top left repeat #465158; border-bottom: 1px solid #333; padding: 65px 0 35px 0; color: #fff; }
.home.splash #content { padding-top: 80px; }

  /* title */
  .home-header-title { padding: 15px 0 30px 110px; margin-left: -25px; background: url(../images/home-logo.png) top left no-repeat; text-shadow: 0 2px 0 rgba(0, 0, 0, 0.3); }
  .home-header-title h1 { color: #fff; padding: 0; margin: 0; text-shadow: 0 2px 0 rgba(0, 0, 0, 0.3); }
  .home-header-title .tagline  { color: #BCC1C3; }

  /* title */
  .home-header-links { position: absolute; top: 22px; right: 10px; width: 180px; }
  .home-header-links a.reg { color: #fff; display: block; padding: 10px 20px; background: #7C8F99 url(../images/gradient-light.png) bottom left repeat-x; font-weight: bold; text-shadow: 0px 1px 0 rgba(0, 0, 0, 0.7); text-decoration: none; border-radius: 3px; -moz-border-radius: 3px; -webkit-border-radius: 3px; margin-bottom: 10px; text-align: center; box-shadow: 0 2px 2px rgba(0, 0, 0, 0.2); -moz-box-shadow: 0 2px 2px rgba(0, 0, 0, 0.2); -webkit-box-shadow: 0 2px 2px rgba(0, 0, 0, 0.2); }
  .home-header-links a.reg:hover { background-color: #8CA1AF; box-shadow: 0 1px 0 rgba(0, 0, 0, 0.2); -moz-box-shadow: 0 1px 0 rgba(0, 0, 0, 0.2); -webkit-box-shadow: 0 1px 0 rgba(0, 0, 0, 0.2); }
  .home-header-links .login-box { text-align: center; }
  .home-header-links .login-box p { margin-bottom: 0; color: #BCC1C3; }
  .home-header-links .login { font-weight: bold; color: #e3e3e3; text-shadow: 0px 1px 0 rgba(0, 0, 0, 0.5); }
  .home-header-links .login:hover { text-align: center; color: #fff; }


/* wide search bar */

.wide-search-bar { width: 100%; margin-bottom: 60px; border-radius: 5px; -moz-border-radius: 5px; -webkit-border-radius: 5px; background: #e6e6e6; background: rgba(0, 0, 0, 0.1); }
.wide-search-bar-wrapper { padding: 8px; }
.wide-search-bar input { margin: 0; height: 25px; padding: 10px; border-radius: 0; -moz-border-radius: 0; -webkit-border-radius: 0; }
.wide-search-bar .text-input-wrapper { width: 70%; float: left; }
.wide-search-bar input[type="text"] { border-top-left-radius: 3px; border-bottom-left-radius: 3px; -moz-border-radius-topleft: 3px; -moz-border-radius-bottomleft: 3px; -webkit-border-top-left-radius: 3px; -webkit-border-bottom-left-radius: 3px; width: 513px; }
.wide-search-bar .submit-input-wrapper { width: 30%; float: left; }
.wide-search-bar input[type="submit"] { border-top-right-radius: 3px; border-bottom-right-radius: 3px; -moz-border-radius-topright: 3px; -moz-border-radius-bottomright: 3px; -webkit-border-top-right-radius: 3px; -webkit-border-bottom-right-radius: 3px; height: 47px; width: 100%; text-align: center; }


/* search */

.search {
    border-bottom: solid 1px #bfbfbf;
    margin-bottom: 24px;
}
.search input[type=text] { float: left; margin-right: 10px; padding: 8px 10px; }
.search input[type=submit] { margin-top: 0; }

.filter { margin-bottom: 1em; }
.filter dd { display: inline-block; margin-right: 0.75em; }
.filter dd small { opacity: 0.7; }

#search_module .pagination { float: right; margin-top: 1em; }


/* module */

.module { margin-bottom: 60px;  }
#content .module ul { margin-bottom: 0; }
.module-header .small_head { padding: 0 10px; font-size: 14px; }

  /* module list*/
  .module-list { padding: 8px; background: #E6E6E6; background: rgba(0, 0, 0, 0.1); border-radius: 5px; -moz-border-radius: 5px; -webkit-border-radius: 5px; }
  .module-list-wrapper { border: 1px solid #bfbfbf; border: 1px solid #bfbfbf; border-bottom: none; }
  .module-list .count { float: right; font-size: .9em; color: #aaa; }
  .module-item { position: relative; border-bottom: 1px solid #bfbfbf; padding: 10px; position:relative; }
  .module-item p { margin: 0; }

  /* module item title */
  .module-item .module-item-title { font-weight: bold; font-size: 16px; text-decoration: none; }
  .module-item a.module-item-title:hover { text-decoration: underline; }

  /* module item */
  .module-item { background: #fff; }

  /* right module menu */
  .module-item .module-item-menu { position: absolute; right: 0; top: 0; z-index: 5; }
  .module-item .module-item-menu li { display: block; float: left; }
  .module-item .module-item-menu li a { display: block; padding: 6px 10px 4px; margin: 7px 7px 0 0; font-weight: bold; font-size: 14px; height: 20px; line-height: 17px; text-decoration: none; color: #fff; background: #8CA1AF url(../images/gradient-light.png) bottom left repeat-x; border-radius: 3px; -moz-border-radius: 3px; -webkit-border-radius: 3px; text-shadow: 0 1px 1px rgba(0, 0, 0, 0.5); box-shadow: 0 1px 1px #465158; -moz-box-shadow: 0 1px 1px #465158; -webkit-box-shadow: 0 1px 1px #465158; }
  .module-item .module-item-menu li a:hover { background-color: #697983; box-shadow: 0 1px 0px #465158; -moz-box-shadow: 0 1px 0px #465158; -webkit-box-shadow: 0 1px 0px #465158; }

  li.module-item ul.module-item-menu li input[type="submit"] {
    font-size: 16px;
    line-height: 16px;
    margin: 4px;
  }

  /* for links that span the column */
  .module-item.col-span { border-bottom: 1px solid #bfbfbf; padding: 0; font-weight: bold; font-size: 16px; text-decoration: none; }
  .module-item.col-span a { text-decoration: none; display: block; padding: 10px; }
  .module-item.col-span a:hover { background: #f3f3f3 url(../images/gradient-light.png) bottom left repeat-x; }

  /* call out */
  .module-list .module-item.call { padding: 0; }
  .module-list .module-item.call a { display: block; padding: 30px; text-align: center; text-decoration: none; font-weight: bold; font-size: 18px; }
  .module-list .module-item.call a:hover { background: #f3f3f3 url(../images/gradient-light.png) bottom left repeat-x; background-color: #8ECC4C; color: #fff; text-shadow: 0 1px 1px rgba(0, 0, 0, 0.5); border-color: #8ECC4C; }

  /* Success Model Item */
  .module-item .success { float: right; }

/* dashboard */
div.module.search-dashboard {
    overflow: auto;
    border: 0px;
    margin-bottom: 24px;
}

div.module.search-dashboard div.search {
    border: 0px;
}

div.module.search-dashboard input {
    display: block;
    padding-left: 40px;
    height: 2.5em;
    box-sizing: border-box;
    -moz-box-sizing: border-box;
    -webkit-box-sizing: border-box;
    background-image: url('../images/search.png');
    background-repeat: no-repeat;
    background-position: 8px center;
    background-size: 24px 24px;
}

/* project bar */

#project_bar { background: #E8ECEF url(../images/project-bar-bg.png) top left repeat; border-bottom: 1px solid #DAE1E5; overflow:hidden; position:relative; }
#project_bar a { text-decoration: none; }

#project_bar > .wrapper { padding: 40px 0 50px; }

  body.project-edit #project_bar > .wrapper { background: url(../images/project-bar-bg-admin.svg) scroll 100% 1.1em no-repeat; }
  /* editing dashboard toolbar */
  div.project-bar div.project-view-docs {
    float: right;
    padding: .7em;
  }

  #project_bar div.project-view-docs > a {
    display: block;
    padding: 8px 15px;
    border: 1px solid #bfbfbf;

    background-color: #8ECC4C;
    color: #fff;
    border-color: #6B9939;
    border-bottom-color: #50732B;
    border-radius: 3px;
    -moz-border-radius: 3px;
    -webkit-border-radius: 3px;
    box-shadow: none;
    -moz-box-shadow: none;
    -webkit-box-shadow: none;

    font-family: "ff-meta-web-pro", "ff-meta-web-pro-1", "ff-meta-web-pro-2", Arial, "Helvetica Neue", sans-serif;
    font-weight: bold;
    text-shadow: 0 1px 1px rgba(0, 0, 0, 0.5);
    text-decoration: none;
  }

  #project_bar .project-title { padding: 0; }
  #project_bar .project-title h1 { margin: 0 0 5px; padding: 0; }
  #project_bar .project-title span.project-breadcrumb {
    display: block;
    font-size: .6em;
    line-height: 1em;
  }

  /* options */
  #project_bar .options { padding: 20px 0 0 0;  }
  #project_bar .options ul li { float: left; display: block; margin-right: 10px; }
  #project_bar .options ul li.active a { background-color: #465158; }
  #project_bar .options ul li a { display: block; padding: 8px 12px 6px; font-weight: bold; font-size: 15px; height: 20px; line-height: 20px; text-decoration: none; color: #fff; background: #8CA1AF url(../images/gradient-light.png) bottom left repeat-x; box-shadow: 0 1px 1px #465158; -moz-box-shadow: 0 1px 1px #465158; -webkit-box-shadow: 0 1px 1px #465158; border-radius: 3px; -moz-border-radius: 3px; -webkit-border-radius: 3px; text-shadow: 0 1px 1px rgba(0, 0, 0, 0.5); }
  #project_bar .options ul li a:hover { background-color: #697983; box-shadow: 0 1px 0px #465158; -moz-box-shadow: 0 1px 0px #465158; -webkit-box-shadow: 0 1px 0px #465158; }

  /* text editor */
  .editor { width: 500px; height: 600px; }

  /* file tree */
  li.depth-1 { padding-left: 0px; }
  li.depth-2 { padding-left: 20px; }
  li.depth-3 { padding-left: 40px; }
  li.depth-4 { padding-left: 60px; }
  li.depth-5 { padding-left: 80px; }
  li.depth-6 { padding-left: 100px; }
  li.depth-7 { padding-left: 120px; }
  li.depth-8 { padding-left: 140px; }
  li.depth-9 { padding-left: 160px; }
  li.depth-10 { padding-left: 180px; }

p.build-success { font-size: .8em; color: #108830; margin: 0 0 3px; }
p.build-failure { font-size: .8em; color: #dc1020; margin: 0 0 3px; }
p.build-missing { font-size: .8em; color: #9d9a55; margin: 0 0 3px; }

.navigable .profile_image { position:relative; left:-8px; top:-1px; width:184px; overflow:hidden; }
.navigable .profile_image img { border-radius:5px; } 

.profile #content { padding-top:8px; }
/* build page */

#build_list select { width: 10em; }


/* dashboard bar */

#dashboard_bar { background: #E8ECEF url(../images/project-bar-bg.png) top left repeat; border-bottom: 1px solid #DAE1E5; padding: 10px 0; }
#dashboard_bar ul { display: block; float: left; margin-right: 10px; }
#dashboard_bar ul li { display: block; float: left; }
#dashboard_bar ul li a { padding: 5px 10px; border: 1px solid #BAC7CF; border-bottom-color: #8C959B; border-right: none; background: url(../images/gradient-light.png) bottom left repeat-x #fff; text-decoration: none; display: block; text-shadow: 0 1px rgba(255, 255, 255, 0.4); }
#dashboard_bar ul li.first a { border-top-left-radius: 5px; border-bottom-left-radius: 5px; -moz-border-radius-topleft: 5px; -moz-border-radius-bottomleft: 5px; -webkit-border-top-left-radius: 5px; -webkit-border-bottom-left-radius: 5px; }
#dashboard_bar ul li.last a { border-right: 1px solid #BAC7CF; border-bottom-right-radius: 5px; border-top-right-radius: 5px;-moz-border-radius-bottomright: 5px; -moz-border-radius-topright: 5px; -webkit-border-bottom-right-radius: 5px; -webkit-border-top-right-radius: 5px; }

  /* states */
  #dashboard_bar ul li a:hover { background-color: #D1D9DF; color: #444; }
  #dashboard_bar ul li.active a { background-color: #8CA1AF; color: #fff; border-bottom-color: #465158; text-shadow: 0 1px 0 rgba(0, 0, 0, 0.4); }


/* pagination */

.pagination { float: left; background: #e6e6e6; padding: 8px; border-radius: 5px; -moz-border-radius: 5px; webkit-border-radius: 5px; }
.pagination a, .pagination span { background: #fff; display: block; color: #444; text-decoration: none; float: left; padding: 8px 10px; border: 1px solid #bfbfbf; border-right: none; }
.pagination a.disabled, .pagination span.disabled,
.pagination a.disabled:hover, .pagination span.disabled:hover { color: #999; background: #fff; }
.pagination a:hover { background: url("../images/gradient-light.png") repeat-x scroll left bottom #f6f6f6; }
.pagination .next { border-right: 1px solid #bfbfbf; }
.pagination .current.page, .pagination .current.page:hover { color: #444; background: url("../images/gradient-light.png") repeat-x scroll left bottom #d9d9d9; }


/* call out */

.call-out { display: block; float: right; padding: 8px 12px 6px; font-weight: bold; font-size: 15px; height: 20px; line-height: 20px; text-decoration: none; color: #fff; background: #8CA1AF url(../images/gradient-light.png) bottom left repeat-x; border-bottom: 1px solid #465158; border-radius: 3px; -moz-border-radius: 3px; -webkit-border-radius: 3px; text-shadow: 0 1px 1px rgba(0, 0, 0, 0.5); }
.call-out:hover { color: #fff; background-color: #697983; }


/* history page */

.content-panel { float: left; width: 45%; height: 400px; padding: 10px; overflow: auto; }
.content-panel .original { border-right: 1px solid #ccc; }
.content-panel h3.panel-text { border-bottom: 6px solid #ccc; height: 32px; }
.content-panel select.revision-select { display: inline; max-width: 250px; }
.content-panel input[type="submit"].revision-revert { display: inline; margin: 0 0 0 5px; padding: 0px 3px; font-size: .75em; }


/* notification box */
.notification { padding: 5px 0; color: #a55; }
.notification-20,
.notification-25 {
  color: #5a5;
}


/* warning banner */

.banner { padding: 5px; }

/* sidebar + main content */

.navigable { width: 100%; }
.navigable:after { content:' '; display:block; visibility:visible; clear:both; }
.navigable > ul { width:184px; margin-right:16px; float: left; }
.navigable > ul > li { border-bottom: 1px solid #bfbfbf; position:relative; word-break:break-all; }
.navigable > ul > li > * { padding-left:8px; padding-bottom:4px; padding-top:5px; text-decoration: none; display: block; }
.navigable > ul > li:last-child { border-bottom: none; }
.navigable > ul > li.active { background:#DAE1E5; }
.navigable > ul > li.active:after { content:"•"; position:absolute; right:8px; top:6px; font-size:1.2em; color:#465158; }

.navigable > ul > li > a:hover { background:#E8ECEF; }
.navigable > div { width:600px; float: left; padding-top:4px; } 

/* autocomplete */

.ui-autocomplete { background: #fff; text-align: left; border: 1px solid #bfbfbf; }
.ui-state-hover { background: #eee; }
.ui-menu-item a { display: block; padding: 3px 10px; }


/* footer */

#footer { margin: 100px 0; color: #aaa; }
#footer a { color: #aaa; }
#footer a:hover { color: #666; }


/* utils */

.clear { clear: both; }
.hide { display: none; }
.left { float: left; }
.right { float: right; }
.right-menu { float: right; margin-right: 132px; }
.quiet { color: #999; }
.help_text { color: #999; }
.highlighted { background-color: #ee9; padding: 0 1px; margin: 0 1px; border-radius: 3px; -moz-border-radius: 3px; -webkit-border-radius: 3px; }
.first { margin-left: 0; padding-left: 0; }
.last { margin-right: 0; padding-right: 0; }
.top { margin-top: 0; padding-top: 0; }
.bottom { margin-bottom: 0; padding-bottom: 0; }
.empty { padding: 30px; background: #E6E6E6; background: rgba(0, 0, 0, 0.1); border-radius: 5px; -moz-border-radius: 5px; -webkit-border-radius: 5px; margin-bottom: 60px; }
.clearfix:after, .wrapper:after { content: "\0020"; display: block; height: 0; clear: both; visibility: hidden; overflow: hidden; }
.clearfix, .wrapper { display: block; }

/* project detail */
.project_detail .module {
  float: left;
  width: 500px;
}

.project_detail .module .help_text {
  font-size: 14px;
}

.project_detail .help_text em {
  color: #666;
}

.project_detail .build_a_version {
  margin-top: 40px;
}

.project_detail .project_details {
  float: right;
  width: 250px;
  margin-top: 34px;
}

.project_detail .project_details h3 {
  margin-bottom: 0;
  font-size: 16px;
}

div.project-version-list span.version-branch {
    font-size: .9em;
}

/* Donate */
div.donate-stats {
    padding: 2em;
    margin-bottom: 2em;
    overflow: auto;

    border: 1px solid #999;
    border-radius: 6px;
    -moz-border-radius: 6px;
    -webkit-border-radius: 6px;
    background: #e0e0e0;
}

div.donate-stats li {
    text-align: right;
}

div.donate-stats h2 {
    text-align: center;
    margin: .5em 0em 1.5em 0em;
}

ul.donate-about li {
    margin-left: 1em;
    list-style: inside;
}

div.donate-stats-sm form {
    text-align: center;
}

div.donate-stats div.donate-stats-sm,
div.donate-stats div.donate-stats-lg {
    float: left;
}

div.donate-stats div.donate-stats-sm { width: 40%; }
div.donate-stats div.donate-stats-lg { width: 60%; }

div.donate-stats div.donate-stats-lg p {
    padding-right: 2em;
}

form.donate-form {
    margin: 2em 0em 1em 0em;
    clear: both;
}

form.donate-form select {
    display: inline-block;
    width: 200px;
}

form.donate-form button {
    display: inline-block;
    margin: .3em 0em;
    font-size: 1.1em;
    color: #fff;
    text-shadow: 0 1px 1px rgba(0, 0, 0, 0.5);
    background-color: #8ECC4C;
    border-color: #6B9939;
    border-bottom-color: #50732B;
}
form.donate-form button:hover {
    background-color: #9EdC5C;
}

form#donate-payment p label { font-weight: bold; }

div.donate-progress {
    height: 24px;
    margin: .3em 0em .3em 0em;
    padding: 4px;
    position: relative;
    overflow: hidden;

    background-color: #ccc;
    border: 1px solid;
    border-color: #bbb;
    border-bottom-color: #aaa;
    border-radius: 5px;
    -moz-border-radius: 5px;
    -webkit-border-radius: 5px;
}

div.donate-progress-inner {
    height: 24px;

    box-sizing: border-box;
    -moz-box-sizing: border-box;
    -webkit-box-sizing: border-box;

    background-color: #8ECC4C;
    border: 1px solid;
    border-color: #6B9939;
    border-bottom-color: #50732B;
    border-radius: 5px;
    -moz-border-radius: 5px;
    -webkit-border-radius: 5px;
}


ul.donate-supporters {
    overflow: auto;
    clear: both;
}

ul.donate-supporters.donate-supporters-small > li,
ul.donate-supporters.donate-supporters-large > li {
    float: left;
    position: relative;
}

ul.donate-supporters.donate-supporters-small {
    width: 100%;
    text-align: center;
}

ul.donate-supporters.donate-supporters-small > li {
    width: 20%;
    height: 64px;
}

ul.donate-supporters.donate-supporters-large > li {
    width: 20%;
    height: 195px;
    text-align: center;
    overflow: hidden;
}

ul.donate-supporters div.supporter-logo {
    height: 128px;
    overflow: hidden;
    line-height: 64px;
    text-align: center;
}

ul.donate-supporters div.supporter-logo img {
    display: inline;
    width: 128px;
    max-height: 128px;
    vertical-align: bottom;
}

ul.donate-supporters div.supporter-name {
    padding: 4px;
    overflow: hidden;
    font-color: #999;
}

ul.donate-supporters.donate-supporters-large div.supporter-name {
    height: 48px;
    font-style: italic;
    font-size: .9em;
}

div#payment-form div.cc-type {
    height: 23px;
    margin: 3px 0px 10px;
    background: url('/static/donate/img/creditcard.png');
    background-repeat: no-repeat;
}
div#payment-form input#cc-number.visa + div.cc-type {
    background-position: 0px -23px;
}
div#payment-form input#cc-number.mastercard + div.cc-type {
    background-position: 0px -46px;
}
div#payment-form input#cc-number.amex + div.cc-type {
    background-position: 0px -69px;
}
div#payment-form input#cc-number.discover + div.cc-type {
    background-position: 0px -92px;
}

div#payment-form input#cc-expiry { width: 150px; }
div#payment-form input#cc-cvv { width: 100px; }

/* Form Wizards */
div.actions.wizard-actions button.action-primary,
div.actions.wizard-actions input.action-primary {
    display: inline-block;
}

div.actions.wizard-actions button.action-secondary,
div.actions.wizard-actions input.action-secondary {
    float: left;
    font-size: 100%;
}

/* Build state */
span.build-state {
    padding: .2em .4em;
    margin-left: .3em;
    border-radius: .3em;
    border: 1px solid #e4e4e4;
    color: #fff;
}

span.build-state.build-state-passing { color: #5a5; }
span.build-state.build-state-failing { color: #a55; }

.when-editing { opacity: 0; -webkit-transition:opacity 0.2s ease-in-out; -moz-transition:opacity 0.2s ease-in-out; -ms-transition:opacity 0.2s ease-in-out; -o-transition:opacity 0.2s ease-in-out; transition:opacity 0.2s ease-in-out; pointer-events:none; -webkit-user-select:none; }
.editing .when-editing { opacity: 1; }

.edit { cursor: pointer; -webkit-user-select: none; overflow:hidden; position:relative; }
.edit { background:url(../images/edit.png) no-repeat; display:block; width:16px; height:16px; background-size:100% 100%; }
.edit > span {text-indent:-9999em; text-direction:ltr; display:block; } 
body .edit-toggle { display: none; }

.edit-input { display: none; }

.edit-toggle + .editable .edit-input { display: none; }
.edit-toggle + .editable .edit-target { display: auto; }
.edit-toggle:checked + .editable .edit-input { display: inline; }
.edit-toggle:checked + .editable .edit-target { display: none; }

.navigable ul .edit { position:absolute; top:8px; left:-16px; opacity:0.25; -webkit-transition:opacity 0.2s ease-in-out; -moz-transition:opacity 0.2s ease-in-out; -ms-transition:opacity 0.2s ease-in-out; -o-transition:opacity 0.2s ease-in-out; transition:opacity 0.2s ease-in-out; text-transform:uppercase; text-decoration: underline; }
.navigable ul li:hover .edit { opacity:1; }

.navigable ul input[type=text] { width: 164px; }


select.dropdown { display: none; }
.dropdown > a { font-family: "ff-meta-web-pro", "ff-meta-web-pro-1", "ff-meta-web-pro-2", Arial, "Helvetica Neue", sans-serif; color: #666; font-weight: bold; padding: 8px 15px; border: none; background: #e6e6e6 url(../images/gradient.png) repeat-x bottom left; margin: 30px 5px 20px 0; text-shadow: 0 1px 0 rgba(255, 255, 255, 1); border: 1px solid #bfbfbf; display: block; text-decoration: none; box-shadow: 0 1px 0 rgba(0, 0, 0, 0.1), 0 1px 0 rgba(255, 255, 255, 0.5) inset; -moz-box-shadow: 0 1px 0 rgba(0, 0, 0, 0.1), 0 1px 0 rgba(255, 255, 255, 0.5) inset; -webkit-box-shadow: 0 1px 0 rgba(0, 0, 0, 0.1), 0 1px 0 rgba(255, 255, 255, 0.5) inset; }


.dropdown { position: relative; display: inline-block; height: 32px; min-width:128px; }
.dropdown > span { position:relative; display: block; }
.dropdown > span a:first-child { display: block; padding: 6px 10px 4px; padding-right:42px; margin: 7px 7px 0 0; font-weight: bold; font-size: 14px; height: 20px; line-height: 17px; text-decoration: none; color: #fff; background: #7C8F99 url(../images/gradient-light.png) bottom left repeat-x; border-radius: 3px; -moz-border-radius: 3px; -webkit-border-radius: 3px; text-shadow: 0 1px 1px rgba(0, 0, 0, 0.5); box-shadow: 0 1px 1px #465158; -moz-box-shadow: 0 1px 1px #465158; -webkit-box-shadow: 0 1px 1px #465158; }
.dropdown > span a:first-child:hover { background: #8CA1AF; }

.dropdown > span a + a { display: block; overflow: hidden; position:absolute; padding:3px 0px; right:7px; top:0px; width:32px; border-left:1px solid #465158; border-radius:0px 2px 2px 0px; color:white; text-decoration:none; font-size:12px; text-align:center; }
.dropdown > span a + a:hover { background: #8CA1AF; }

.dropdown > ul { display: none; margin-top:16px; position:absolute; top:100%; left:-8px; background:#465158; padding:4px; border-radius:4px; z-index:1005; min-width:128px; box-shadow: 0px 0px 8px 2px rgba(0,0,0,0.2); }
.dropdown > ul > li { background: white; padding:8px 10px; border-bottom:1px solid #EEE; }

.dropdown > ul.js-open { display:block; }

.dropdown > ul:before { content:' '; visibility: visible; border:8px solid transparent; border-bottom-color: #465158; position:absolute; top:-16px; left:104px; }


.badge { position: relative; display: inline-block; width: 700px; left: -350px;}
.badge > ul:before { visibility: visible; border:8px solid transparent; border-bottom-color: #465158; position:absolute; top:-16px;  }
.badge > ul { margin-top: 3px; position:absolute; top:100%; background:#465158; padding:4px; border-radius:4px; z-index:1005; min-width:500; box-shadow: 0px 0px 8px 2px rgba(0,0,0,0.2); }
.badge > ul > li { background: white; padding:8px 10px; border-bottom:1px solid #EEE; }
.badge pre { font-size: 12px; }

<<<<<<< HEAD
#help_container > a { float:right; }


=======
/* Modals */
.modal {
    position: fixed;
    display: none;
    top: 15%;
    bottom: 15%;
    left: 20%;
    right: 20%;
    padding: 1.5em;

    border: 1px solid #999;
    background: white;
    border-radius: 5px;
    -moz-border-radius: 5px;
    -webkit-border-radius: 5px;
    box-shadow: 0 0 0 3px rgba(0,0,0,.1);
    -moz-box-shadow: 0 0 0 3px rgba(0,0,0,.1);
    -webkit-box-shadow: 0 0 0 3px rgba(0,0,0,.1);
}

.modal > iframe {
    width: 100%;
    height: 100%;
}
>>>>>>> 4937ebc4

    /* CHART LISTS */
    .chartlist { 
      float: left; 
      border-top: 1px solid #EEE; 
      width: 15em;
    }
    .chartlist li { 
      position: relative;
      display: block;  
      border-bottom: 1px solid #EEE; 
      _zoom: 1;
    }
    .chartlist li a { 
      display: block; 
      padding: 0.4em 4.5em 0.4em 0.5em;
      position: relative; 
      z-index: 2; 
    }
    .chartlist .count { 
      display: block; 
      position: absolute; 
      top: 0; 
      right: 0; 
      margin: 0 0.3em; 
      text-align: right; 
      color: #999; 
      font-weight: bold; 
      font-size: 0.875em; 
      line-height: 2em; 
      z-index: 5; 
    }
    .chartlist .index { 
      display: block; 
      position: absolute; 
      top: 0; 
      left: 0; 
      height: 100%; 
      background: #B8E4F5; 
      text-indent: -9999px; 
      overflow: hidden; 
      line-height: 2em;
      z-index: 1; 
    }
    .chartlist li:hover { 
      background: #EFEFEF; 
    }<|MERGE_RESOLUTION|>--- conflicted
+++ resolved
@@ -838,11 +838,6 @@
 .badge > ul > li { background: white; padding:8px 10px; border-bottom:1px solid #EEE; }
 .badge pre { font-size: 12px; }
 
-<<<<<<< HEAD
-#help_container > a { float:right; }
-
-
-=======
 /* Modals */
 .modal {
     position: fixed;
@@ -867,7 +862,6 @@
     width: 100%;
     height: 100%;
 }
->>>>>>> 4937ebc4
 
     /* CHART LISTS */
     .chartlist { 
