--- conflicted
+++ resolved
@@ -1,17 +1,8 @@
 -r pip.txt
 maxcdn
-<<<<<<< HEAD
-astroid<1.4
-pylint<1.5
-# prospector==0.12.6 currently has issues with pydocstyle
-prospector==0.12.5
-pylint-django<0.7
-pyflakes<1.2.0
-=======
 astroid
 pylint
 # prospector==0.12.6 currently has issues with pydocstyle
 prospector==0.12.5
 pylint-django
-pyflakes
->>>>>>> 0ab73a39
+pyflakes